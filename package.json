{
  "name": "@snapper-org/snapper",
<<<<<<< HEAD
  "version": "4.1.2",
=======
  "version": "4.1.0",
  "repository": {
    "type": "git",
    "url": "https://github.com/sayfer-io/Snapper.git"
  },
>>>>>>> 1c398c7d
  "description": "Snapper aims to improve the overall security and reliability of Metamask Snaps by identifying vulnerabilities, potential issues, and ensuring best coding practices",
  "main": "main.js",
  "bin": {
    "snapper": "./dist/main.js"
  },
  "scripts": {
    "test": "jest",
    "test:watch": "jest --watch",
    "test:coverage": "jest --coverage",
    "start": "npx ts-node main.ts",
    "postinstall": "node ./scripts/check-dependencies.js",
    "docs": "npm run typedoc",
    "typedoc": "npx typedoc --options typedoc.json",
    "build": "tsc"
  },
  "keywords": [],
  "author": "sayfer.io",
  "license": "ISC",
  "dependencies": {
    "@babel/runtime": "^7.0.0",
    "@metamask/approval-controller": "^7.1.1",
    "@metamask/snaps-cli": "^6.5.2",
    "@metamask/snaps-jest": "^8.7.0",
    "@metamask/snaps-simulation": "^1.3.0",
    "@typescript-eslint/eslint-plugin": "^8.15.0",
    "@typescript-eslint/parser": "^8.15.0",
    "audit-ci": "^7.1.0",
    "eslint": "^9.15.0",
    "fs-extra": "^11.2.0",
    "glob": "^11.0.0",
    "package-json": "^10.0.1",
    "pacote": "^19.0.0",
    "recast": "^0.23.9",
    "tmp": "^0.2.3",
    "ts-morph": "^24.0.0",
    "ts-node": "^10.9.2",
    "typescript": "^5.6.3",
    "typescript-eslint": "^8.16.0",
    "webextension-polyfill": "^0.12.0",
    "winston": "^3.14.2",
    "yargs": "^17.7.2"
  },
  "resolutions": {},
  "devDependencies": {
    "@eslint/compat": "^1.2.3",
    "@types/fs-extra": "^11.0.4",
    "@types/jest": "^29.5.14",
    "@types/mock-fs": "^4.13.4",
    "@types/node": "^22.9.0",
    "@types/tmp": "^0.2.6",
    "@types/yargs": "^17.0.33",
    "eslint-plugin-import": "^2.31.0",
    "jest": "^29.7.0",
    "mock-fs": "^5.4.1",
    "npm-force-resolutions": "^0.0.10",
    "ts-jest": "^29.2.5",
    "typedoc": "^0.26.11",
    "typedoc-plugin-markdown": "^4.2.10"
  },
  "engines": {
    "node": ">=18.18.0",
    "yarn": "^1.22.22"
  },
  "publishConfig": {
    "access": "public"
  }
}<|MERGE_RESOLUTION|>--- conflicted
+++ resolved
@@ -1,14 +1,10 @@
 {
   "name": "@snapper-org/snapper",
-<<<<<<< HEAD
   "version": "4.1.2",
-=======
-  "version": "4.1.0",
   "repository": {
     "type": "git",
     "url": "https://github.com/sayfer-io/Snapper.git"
   },
->>>>>>> 1c398c7d
   "description": "Snapper aims to improve the overall security and reliability of Metamask Snaps by identifying vulnerabilities, potential issues, and ensuring best coding practices",
   "main": "main.js",
   "bin": {
