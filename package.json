--- conflicted
+++ resolved
@@ -26,10 +26,6 @@
     "@metamask/snaps-simulation": "^1.1.1",
     "@typescript-eslint/eslint-plugin": "^8.10.0",
     "@typescript-eslint/parser": "^8.10.0",
-<<<<<<< HEAD
-    "audit-ci": "^7.1.0",
-=======
->>>>>>> 3a30a51e
     "eslint": "^9.12.0",
     "eslint-plugin-import": "^2.31.0",
     "audit-ci": "^7.1.0",
